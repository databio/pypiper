#! /usr/bin/env python

import os
import sys

extra = {}

try:
    from setuptools import setup

    if sys.version_info < (2, 7):
        extra['install_requires'] = ['argparse']
except ImportError:
    from distutils.core import setup

    if sys.version_info < (2, 7):
        extra["dependencies"] = ["argparse"]


def read_reqs_file(reqs_name):
<<<<<<< HEAD
    """Read requirements file for given requirements group."""
    path_reqs_file = os.path.join("requirements", "reqs-{}.txt".format(reqs_name))
    with open(path_reqs_file, "r") as reqs_file:
        return [
            pkg.rstrip() for pkg in reqs_file.readlines() if not pkg.startswith("#")
        ]
=======
    """ Read requirements file for given requirements group. """
    path_reqs_file = os.path.join(
            "requirements", "requirements-{}.txt".format(reqs_name))
    with open(path_reqs_file, 'r') as reqs_file:
        return [pkg.rstrip() for pkg in reqs_file.readlines()
                if not pkg.startswith("#")]
>>>>>>> 5fa2d144


with open(os.path.join("pypiper", "_version.py"), "r") as versionfile:
    version = versionfile.readline().split()[-1].strip("\"'\n")


basic_reqs = read_reqs_file("pypiper")

# Requirements for tests
test_reqs = read_reqs_file("test")

# Allow specification of desired features, which implies dependencies.
addl_reqs = {
    bundle_name: read_reqs_file(bundle_name) for bundle_name in ["ngstk", "plot"]
}

# Complete collection of user requirements.
addl_reqs["all"] = list({pkg for bundle in addl_reqs.values() for pkg in bundle})

# Dev installation is full user + test.
addl_reqs["dev"] = list(set(test_reqs + addl_reqs["all"]))

with open("README.md") as f:
    long_description = f.read()

setup(
    name="piper",
    packages=["pypiper"],
    install_requires=basic_reqs,
    version=version,
    description="A lightweight python toolkit for gluing together restartable, robust command line pipelines",
    long_description=long_description,
    long_description_content_type="text/markdown",
    classifiers=[
        "Development Status :: 4 - Beta",
        "License :: OSI Approved :: BSD License",
        "Programming Language :: Python :: 2.7",
        "Topic :: Scientific/Engineering :: Bio-Informatics",
    ],
    author="Nathan Sheffield, Johanna Klughammer, Andre Rendeiro",
    author_email="nathan@code.databio.org, jklughammer@cemm.oeaw.ac.at, arendeiro@cemm.oeaw.ac.at",
    url="https://github.com/databio/pypiper/",
    license="BSD2",
    test_suite="tests",  # python setup.py test
    tests_require=test_reqs,  # Test-specific package dependencies
    # Extra package if doing `python setup.py test`
    setup_requires=(
        ["pytest-runner"] if {"test", "pytest", "ptr"} & set(sys.argv) else []
    ),
    extras_require=addl_reqs,
    # Version-specific items
    **extra
)
<|MERGE_RESOLUTION|>--- conflicted
+++ resolved
@@ -7,32 +7,16 @@
 
 try:
     from setuptools import setup
-
-    if sys.version_info < (2, 7):
-        extra['install_requires'] = ['argparse']
 except ImportError:
     from distutils.core import setup
 
-    if sys.version_info < (2, 7):
-        extra["dependencies"] = ["argparse"]
-
-
 def read_reqs_file(reqs_name):
-<<<<<<< HEAD
     """Read requirements file for given requirements group."""
-    path_reqs_file = os.path.join("requirements", "reqs-{}.txt".format(reqs_name))
+    path_reqs_file = os.path.join("requirements", "requirements-{}.txt".format(reqs_name))
     with open(path_reqs_file, "r") as reqs_file:
         return [
             pkg.rstrip() for pkg in reqs_file.readlines() if not pkg.startswith("#")
         ]
-=======
-    """ Read requirements file for given requirements group. """
-    path_reqs_file = os.path.join(
-            "requirements", "requirements-{}.txt".format(reqs_name))
-    with open(path_reqs_file, 'r') as reqs_file:
-        return [pkg.rstrip() for pkg in reqs_file.readlines()
-                if not pkg.startswith("#")]
->>>>>>> 5fa2d144
 
 
 with open(os.path.join("pypiper", "_version.py"), "r") as versionfile:
