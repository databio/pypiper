#!/usr/bin/env python
""" PipelineManager tests. """

import glob
import os
import shutil
import subprocess
import time
import unittest

import pypiper
from pypiper.utils import pipeline_filepath
from pypiper.exceptions import SubprocessError


__author__ = "Nathan Sheffield"
__email__ = "nathan@code.databio.org"



class PipelineManagerTests(unittest.TestCase):
    """ Tests for pypiper's PipelineManager. """

    OUTFOLDER = "pipeline_output"


    @classmethod
    def _clean(cls):
        for d in glob.glob(cls.OUTFOLDER + "*"):
            if os.path.isdir(d):
                print("Removing " + d)
                shutil.rmtree(d)


    def setUp(self):
        """ Start each test case with two pipeline managers. """
        print("Setting up...")
        # Create a fixture
        self.pp = pypiper.PipelineManager(
                "sample_pipeline", outfolder=self.OUTFOLDER, multi=True)
        self.pp2 = pypiper.PipelineManager(
                "sample_pipeline2", outfolder=self.OUTFOLDER, multi=True)


    def tearDown(self):
        """ Scrub the decks after each test case completes. """
        print("Tearing down...")
        self.pp.stop_pipeline()
        self.pp2.stop_pipeline()
        self.pp3.stop_pipeline()
        print("Removing " + self.pp.outfolder)
        #shutil.rmtree(self.pp.outfolder)
        #shutil.rmtree(self.pp3.outfolder)
        self._clean()
        del self.pp
        del self.pp2
        del self.pp3


    def _isFile(self, filename):
        """ Determine if the first manager has this file.  """
        filepath = pipeline_filepath(self.pp, filename=filename)
        return os.path.isfile(filepath)


    def _assertFile(self, filename):
        """ Assert that the named file exists for first pipeline manager. """
        try:
            assert self._isFile(filename)
        except AssertionError:
            outfolder_contents = os.listdir(self.pp.outfolder)
            print("Pipeline outfolder contents:\n{}".format(
                    "\n".join(outfolder_contents)))
            raise


    def _assertNotFile(self, filename):
        """ Assert that given file doesn't exist for first manager. """
        assert not self._isFile(filename)


    def _assertLines(self, expected, observed):
        """ Assert equality between collections of lines. """
        if isinstance(observed, str) and os.path.isfile(observed):
            with open(observed, 'r') as f:
                observed = f.readlines()
        self.assertListEqual(expected, [l.strip() for l in observed])


    @classmethod
    def tearDownClass(cls):
        """ Ensure folder/file cleanup upon test class completion. """
        cls._clean()


    def test_me(self):

        print("Testing initialization...")

        # Names
        self.assertEqual(self.pp.name, "sample_pipeline")
        self.assertEqual(self.pp2.name, "sample_pipeline2")

        # Outfolder creation
        self.assertTrue(os.path.isdir(self.pp.outfolder))

        print("Testing status flags...")
        self.pp._set_status_flag("testing")
        self._assertFile("sample_pipeline_testing.flag")
        self.pp._set_status_flag("running")
        self._assertNotFile("sample_pipeline_testing.flag")
        self._assertFile("sample_pipeline_running.flag")

        print("Testing waiting for locks...")
        self.pp2.wait = False
        self.pp.wait = False
        sleep_lock = pipeline_filepath(self.pp, filename="lock.sleep")
        subprocess.Popen("sleep .5; rm " + sleep_lock, shell=True)
        self.pp._create_file(sleep_lock)
        print("Putting lock file: " + sleep_lock)
        cmd = "echo hello"
        stamp = time.time()
        self.pp.run(cmd, lock_name="sleep")
        print("Elapsed: " + str(self.pp.time_elapsed(stamp)))
        self.assertTrue(self.pp.time_elapsed(stamp) > 1)

        print("Wait for subprocess...")
        for p in self.pp.procs.copy():
            self.pp._wait_for_process(self.pp.procs[p]["p"])
        self.pp2.wait = True
        self.pp.wait = True

        print("Make sure the pipeline respects files already existing...")
        target = pipeline_filepath(self.pp, filename="tgt")
        if os.path.isfile(target):  # for repeat runs.
            os.remove(target)
        
        self.pp.run("echo first > " + target, target, shell=True)
        # Should not run
        self.pp.run("echo second > " + target, target, shell=True)
        with open(target) as f:
            lines = f.readlines()
        self._assertLines(["first"], lines)

        print("Execute a targetless command...")
        self.pp.run("echo third > " + target, 
                    target=None, lock_name="test", shell=True)
        with open(target) as f:
            lines = f.readlines()
        self._assertLines(["third"], lines)

        # Test reporting results
        self.pp.report_result("key1", "abc")
        self.pp.report_result("key2", "def", "shared")
        key1 = self.pp.get_stat("key1")
        self.assertEqual(key1, 'abc')

        key1 = self.pp2.get_stat("key1")  # should fail
        self.assertEqual(key1, None)
        key2 = self.pp2.get_stat("key2")  # should succeed
        self.assertEqual(key2, 'def')

        print("Test intermediate file cleanup...")
        tgt1 = pipeline_filepath(self.pp, filename="tgt1.temp")
        tgt2 = pipeline_filepath(self.pp, filename="tgt2.temp")
        tgt3 = pipeline_filepath(self.pp, filename="tgt3.temp")
        tgt4 = pipeline_filepath(self.pp, filename="tgt4.txt")
        tgt5 = pipeline_filepath(self.pp, filename="tgt5.txt")
        tgt6 = pipeline_filepath(self.pp, filename="tgt6.txt")
        tgt8 = pipeline_filepath(self.pp, filename="tgt8.cond")
        tgt9 = pipeline_filepath(self.pp, filename="tgt9.cond")
        tgt10 = pipeline_filepath(self.pp, filename="tgt10.txt")

        self.pp.run("touch " + tgt1 + " " + tgt2 + " " + tgt3 + " " + tgt4 + " " + tgt5, lock_name="test")
        self.pp.run("touch " + tgt8 + " " + tgt9, lock_name="test")

        # In global dirty mode, even non-manual clean files should not be deleted:
        self.pp.dirty = True
        self.pp.clean_add(pipeline_filepath(self.pp, filename="*.temp"))
        self.pp.clean_add(tgt4)
        self.pp.clean_add(tgt5, conditional=True)
        self.pp.clean_add(pipeline_filepath(self.pp, filename="*.cond"), conditional=True)
        self.pp._cleanup()

        self.assertTrue(os.path.isfile(tgt1))
        self.assertTrue(os.path.isfile(tgt2))
        self.assertTrue(os.path.isfile(tgt3))
        self.assertTrue(os.path.isfile(tgt4))

<<<<<<< HEAD
=======
        self.pp.report_object("Test figure", os.path.join("fig", "fig.jpg"))

>>>>>>> f53b1f2a
        # But in regular mode, they should be deleted:
        self.pp.dirty=False
        self.pp.clean_add(pipeline_filepath(self.pp, filename="*.temp"))
        self.pp.clean_add(tgt4)
        self.pp.clean_add(tgt5, conditional=True)
        self.pp.clean_add(pipeline_filepath(self.pp, filename="*.cond"), conditional=True)
        self.pp._cleanup()

        self.assertFalse(os.path.isfile(tgt1))
        self.assertFalse(os.path.isfile(tgt2))
        self.assertFalse(os.path.isfile(tgt3))
        self.assertFalse(os.path.isfile(tgt4))

        tgt7 = pipeline_filepath(self.pp, filename="tgt7.txt")
        self.pp.run("touch " + tgt7, tgt7)
        self.pp.clean_add(tgt7, manual=True)


        self.pp.run("touch " + tgt10, target=tgt10, clean=True)

        # Conditional delete should not delete tgt5
        # while pp2 is running
        self.assertTrue(os.path.isfile(tgt5))
        self.assertTrue(os.path.isfile(tgt8))
        self.assertTrue(os.path.isfile(tgt9))
        self.assertTrue(os.path.isfile(tgt10)) # auto cleanup

        # Stopping pp2 should cause tgt5 to be deleted
        self.pp2.stop_pipeline()
        self.pp._cleanup()
        self.assertFalse(os.path.isfile(tgt5))
        self.assertFalse(os.path.isfile(tgt8))
        self.assertFalse(os.path.isfile(tgt9))
        self.assertFalse(os.path.isfile(tgt10))

        # Manual clean should not clean
        self.assertTrue(os.path.isfile(tgt7))

        # cleanup should run on termination:
        self.pp.run("touch " + tgt6, tgt6)
        self.pp.clean_add(tgt6, conditional=True)
        self.pp.stop_pipeline()
        self.assertFalse(os.path.isfile(tgt5))

        # Manual clean should not clean even after pipeline stops.
        self.assertTrue(os.path.isfile(tgt7))

        print("Test failure and nofail options...")
        self.pp3 = pypiper.PipelineManager(
                "sample_pipeline3", outfolder=self.OUTFOLDER + "3", multi=True)

        cmd = "thiscommandisbad"

        # Should not raise an error
        self.pp.run(cmd, target=None, lock_name="badcommand", nofail=True)
        self.pp.callprint(cmd, shell=None, nofail=True)

        # Should raise an error
        with self.assertRaises(SubprocessError):
            self.pp.run(cmd, target=None, lock_name="badcommand")

        print("Test dynamic recovery...")
        # send sigint
        self.pp.locks.append("lock.sleep")
        with self.assertRaises(KeyboardInterrupt):
            self.pp._signal_int_handler(None, None)


        sleep_lock = pipeline_filepath(self.pp, filename="lock.sleep")
        #subprocess.Popen("sleep .5; rm " + sleep_lock, shell=True)
        self.pp._create_file(sleep_lock)
        cmd = "echo hello"
        self.pp.run(cmd, lock_name="sleep")

        #subprocess.Popen("sleep .5; rm " + sleep_lock, shell=True)

        print("Test new start")
        if os.path.isfile(target):  # for repeat runs.
            os.remove(target)        
        self.pp.run("echo first > " + target, target, shell=True)
        # Should not run
        self.pp.run("echo second > " + target, target, shell=True)
        with open(target) as f:
            lines = f.readlines()
        self._assertLines(["first"], lines)
        self.pp.new_start = True
        # Should run
        self.pp.run("echo third > " + target, target, shell=True)
        with open(target) as f:
            lines = f.readlines()
        self._assertLines(["third"], lines)


def _make_pipe_filepath(pm, filename):
    return os.path.join(pm.outfolder, filename)



if __name__ == '__main__':
    unittest.main()<|MERGE_RESOLUTION|>--- conflicted
+++ resolved
@@ -187,11 +187,8 @@
         self.assertTrue(os.path.isfile(tgt3))
         self.assertTrue(os.path.isfile(tgt4))
 
-<<<<<<< HEAD
-=======
         self.pp.report_object("Test figure", os.path.join("fig", "fig.jpg"))
 
->>>>>>> f53b1f2a
         # But in regular mode, they should be deleted:
         self.pp.dirty=False
         self.pp.clean_add(pipeline_filepath(self.pp, filename="*.temp"))
@@ -270,7 +267,7 @@
 
         print("Test new start")
         if os.path.isfile(target):  # for repeat runs.
-            os.remove(target)        
+            os.remove(target)
         self.pp.run("echo first > " + target, target, shell=True)
         # Should not run
         self.pp.run("echo second > " + target, target, shell=True)
