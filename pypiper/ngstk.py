--- conflicted
+++ resolved
@@ -2000,12 +2000,9 @@
         :param int n: Number of lines to read from bam file.
         :return str, int: tuple of read type and read length
         """
-<<<<<<< HEAD
-        from collections import Counter
-
-=======
+
         from collections.abc import Counter
->>>>>>> 5fa2d144
+
         try:
             p = subprocess.Popen(
                 [self.tools.samtools, "view", bam_file], stdout=subprocess.PIPE
