--- conflicted
+++ resolved
@@ -77,8 +77,6 @@
 		# this could become customizable if necessary
 		self.mem = params['mem'] + "m"
 
-<<<<<<< HEAD
-=======
 		# We use this memory to pass a memory limit to processes like java that
 		# can take a memory limit, so they don't get killed by a SLURM (or other
 		# cluster manager) overage. However, with java, the -Xmx argument can only
@@ -89,8 +87,6 @@
 		# This will give a little breathing room for non-heap java memory use.
 		self.javamem = str(int(int(params['mem']) * 0.95)) + "m"
 
-
->>>>>>> 7626d2fe
 		# Set relative output_parent directory to absolute
 		# not necessary after all...
 		#if self.output_parent and not os.path.isabs(self.output_parent):
@@ -835,20 +831,12 @@
 		Loads up the stats sheet created for this pipeline run and reads
 		those stats into memory
 		"""
-<<<<<<< HEAD
-		if os.path.isfile(self.pipeline_stats_file):
-			with open(self.pipeline_stats_file, "rb") as stat_file:
-				for line in stat_file:
-					key, value  = line.split('\t')
-					self.stats_dict[key] = value.strip()
-=======
 
 		# regex identifies all possible stats files.
 		#regex = self.pipeline_outfolder +  "*_stats.tsv"		
 		#stats_files = glob.glob(regex)
 		#stats_files.insert(self.pipeline_stats_file) # last one is the current pipeline
 		#for stats_file in stats_files:
->>>>>>> 7626d2fe
 
 		stats_file = self.pipeline_stats_file
 		if os.path.isfile(self.pipeline_stats_file):
