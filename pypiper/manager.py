--- conflicted
+++ resolved
@@ -847,13 +847,7 @@
         start_times = []
         # stop_times = []
         processes = []
-<<<<<<< HEAD
         running_processes = []
-=======
-        local_maxmems = []
-        returncodes = []
-        print("<pre>")
->>>>>>> 2d6dab3f
         for i in range(len(param_list)):
             start_times.append(time.time())
             running_processes.append(i)
@@ -869,7 +863,7 @@
                 "container": container,
                 "p": processes[-1]
             }
-<<<<<<< HEAD
+
             print("Added process {}".format(processes[-1].pid))
             # Capture the subprocess output in <pre> tags to make it format nicely
             # if the markdown log file is displayed as HTML.
@@ -879,15 +873,11 @@
         local_maxmems = [-1] * len(start_times)
         returncodes = [None] * len(start_times)
 
-=======
->>>>>>> 2d6dab3f
         if not self.wait:
             print("</pre>")
             ids = [x.pid for x in processes]
             print ("Not waiting for subprocess(es): " + str(ids))
             return [0, -1]
-<<<<<<< HEAD
-
 
         def proc_wrapup(i):
             """
@@ -897,22 +887,6 @@
             returncode = processes[i].returncode
             info = "Process " + str(processes[i].pid) + " returned: (" + str(processes[i].returncode) + ")."
             if False: #i>0:
-=======
-        for i in range(len(param_list)):
-            local_maxmem = -1
-            sleeptime = .0001
-            while check_me(processes[i], sleeptime):
-                local_maxmem = max(local_maxmem, (get_mem_child_sum(processes[i])))
-                # the sleeptime is extremely short at the beginning and gets longer exponentially 
-                # (+ constant to prevent copious checks at the very beginning)
-                # = more precise mem tracing for short processes
-                sleeptime = min((sleeptime + 0.25) * 3, 60)
-
-            stop_times.append(time.time())
-            returncode = processes[i].returncode
-            info = "Process " + str(processes[i].pid) + " returned: (" + str(processes[i].returncode) + ")."
-            if i > 0:
->>>>>>> 2d6dab3f
                 info += " Elapsed: " + str(datetime.timedelta(
                     seconds=round(stop_times[i] - stop_times[i - 1], 0))) + "."
             else:
