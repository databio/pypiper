--- conflicted
+++ resolved
@@ -8,10 +8,6 @@
 """
 
 import atexit
-<<<<<<< HEAD
-=======
-from collections.abc import Iterable
->>>>>>> 5fa2d144
 import datetime
 import errno
 import glob
@@ -24,7 +20,8 @@
 import sys
 import time
 import warnings
-from collections import Iterable
+
+from collections.abc import Iterable
 from hashlib import md5
 
 import __main__
