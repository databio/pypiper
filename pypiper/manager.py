--- conflicted
+++ resolved
@@ -727,11 +727,8 @@
         self.info("\n----------------------------------------\n")
         self.status = "running"
         self.pipestat.set_status(
-<<<<<<< HEAD
             record_identifier=self._pipestat_manager.cfg["record_identifier"],
-=======
-            record_identifier=self._pipestat_manager.sample_name,
->>>>>>> 0b430c7a
+
             status_identifier="running",
         )
 
@@ -778,11 +775,7 @@
         prev_status = self.status
         self.status = status
         self.pipestat.set_status(
-<<<<<<< HEAD
             record_identifier=self._pipestat_manager.cfg["record_identifier"],
-=======
-            record_identifier=self._pipestat_manager.sample_name,
->>>>>>> 0b430c7a
             status_identifier=status,
         )
         self.debug("\nChanged status from {} to {}.".format(prev_status, self.status))
@@ -1432,11 +1425,8 @@
                 )
                 # self._set_status_flag(WAIT_FLAG)
                 self.pipestat.set_status(
-<<<<<<< HEAD
                     record_identifier=self._pipestat_manager.cfg["record_identifier"],
-=======
-                    record_identifier=self._pipestat_manager.sample_name,
->>>>>>> 0b430c7a
+
                     status_identifier="waiting",
                 )
                 first_message_flag = True
@@ -1460,11 +1450,7 @@
             self.timestamp("File unlocked.")
             # self._set_status_flag(RUN_FLAG)
             self.pipestat.set_status(
-<<<<<<< HEAD
                 record_identifier=self._pipestat_manager.cfg["record_identifier"],
-=======
-                record_identifier=self._pipestat_manager.sample_name,
->>>>>>> 0b430c7a
                 status_identifier="running",
             )
 
@@ -2048,11 +2034,7 @@
             self.info("Total time: " + str(total_time))
             self.info("Failure reason: " + str(exc))
             self.pipestat.set_status(
-<<<<<<< HEAD
                 record_identifier=self._pipestat_manager.cfg["record_identifier"],
-=======
-                record_identifier=self._pipestat_manager.sample_name,
->>>>>>> 0b430c7a
                 status_identifier="failed",
             )
 
@@ -2113,11 +2095,7 @@
         """
         # self._set_status_flag(status)
         self.pipestat.set_status(
-<<<<<<< HEAD
             record_identifier=self._pipestat_manager.cfg["record_identifier"],
-=======
-            record_identifier=self._pipestat_manager.sample_name,
->>>>>>> 0b430c7a
             status_identifier=status,
         )
         self._cleanup()
