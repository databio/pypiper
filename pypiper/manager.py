#!/usr/env python

"""
Pypiper is a python module with two components:
1) the PipelineManager class, and
2) other toolkits (currently just NGSTk) with functions for more specific pipeline use-cases.
The PipelineManager class can be used to create a procedural pipeline in python.
"""

import atexit
import datetime
import errno
import glob
import os
import platform
import psutil
import re
import shlex  # for splitting commands like a shell does
import signal
import subprocess
import sys
import time

if sys.version_info < (3, 3):
    from collections import Iterable
else:
    from collections.abc import Iterable

from attmap import AttMapEcho
from hashlib import md5
from .exceptions import PipelineHalt, SubprocessError
from .flags import *
from .utils import \
    check_shell, check_shell_pipes, checkpoint_filepath, clear_flags, flag_name, \
    is_multi_target, make_lock_name, pipeline_filepath, \
    CHECKPOINT_SPECIFICATIONS, split_by_pipes, get_proc_name, parse_cmd
from ._version import __version__
import __main__


__all__ = ["PipelineManager"]


LOCK_PREFIX = "lock."


class Unbuffered(object):
    def __init__(self, stream):
        self.stream = stream

    def write(self, data):
        self.stream.write(data)
        self.stream.flush()

    def writelines(self, datas):
        self.stream.writelines(datas)
        self.stream.flush()

    def __getattr__(self, attr):
        return getattr(self.stream, attr)


class PipelineManager(object):
    """
    Base class for instantiating a PipelineManager object,
    the main class of Pypiper.

    :param str name: Choose a name for your pipeline;
        it's used to name the output files, flags, etc.
    :param str outfolder: Folder in which to store the results.
    :param argparse.Namespace args: Optional args object from ArgumentParser;
        Pypiper will simply record these arguments from your script
    :param bool multi: Enables running multiple pipelines in one script
        or for interactive use. It simply disables the tee of the output,
        so you won't get output logged to a file.
    :param bool dirty: Overrides the pipeline's clean_add()
        manual parameters, to *never* clean up intermediate files automatically.
        Useful for debugging; all cleanup files are added to manual cleanup script.
    :param bool recover: Specify recover mode, to overwrite lock files.
        If pypiper encounters a locked target, it will ignore the lock and
        recompute this step. Useful to restart a failed pipeline.
    :param bool new_start: start over and run every command even if output exists
    :param bool force_follow: Force run all follow functions
        even if  the preceding command is not run. By default,
        following functions  are only run if the preceding command is run.
    :param int cores: number of processors to use, default 1
    :param str mem: amount of memory to use. Default units are megabytes unless 
        specified using the suffix [K|M|G|T]."
    :param str config_file: path to pipeline configuration file, optional
    :param str output_parent: path to folder in which output folder will live
    :param bool overwrite_checkpoints: Whether to override the stage-skipping
        logic provided by the checkpointing system. This is useful if the
        calls to this manager's run() method will be coming from a class
        that implements pypiper.Pipeline, as such a class will handle
        checkpointing logic automatically, and will set this to True to
        protect from a case in which a restart begins upstream of a stage
        for which a checkpoint file already exists, but that depends on the
        upstream stage and thus should be rerun if it's "parent" is rerun.
    :raise TypeError: if start or stop point(s) are provided both directly and
        via args namespace, or if both stopping types (exclusive/prospective
        and inclusive/retrospective) are provided.
    """
    def __init__(
        self, name, outfolder, version=None, args=None, multi=False,
        dirty=False, recover=False, new_start=False, force_follow=False,
        cores=1, mem="1000M", config_file=None, output_parent=None,
        overwrite_checkpoints=False, **kwargs):

        # Params defines the set of options that could be updated via
        # command line args to a pipeline run, that can be forwarded
        # to Pypiper. If any pypiper arguments are passed
        # (via add_pypiper_args()), these will override the constructor
        # defaults for these arguments.

        # Establish default params
        params = {
            'dirty': dirty,
            'recover': recover,
            'new_start': new_start,
            'force_follow': force_follow,
            'config_file': config_file,
            'output_parent': output_parent,
            'cores': cores,
            'mem': mem}

        # Transform the command-line namespace into a Mapping.
        args_dict = vars(args) if args else dict()

        # Parse and store stage specifications that can determine pipeline
        # start and/or stop point.
        # First, add such specifications to the command-line namespace,
        # favoring the command-line spec if both are present.
        for cp_spec in set(CHECKPOINT_SPECIFICATIONS) & set(kwargs.keys()):
            args_dict.setdefault(cp_spec, kwargs[cp_spec])
        # Then, ensure that we set each such specification on this manager
        # so that we're guaranteed safe attribute access. If it's present,
        # remove the specification from the namespace that will be used to
        # update this manager's parameters Mapping.
        for optname in CHECKPOINT_SPECIFICATIONS:
            checkpoint = args_dict.pop(optname, None)
            setattr(self, optname, checkpoint)
        if self.stop_before and self.stop_after:
            raise TypeError("Cannot specify both pre-stop and post-stop; "
                            "got '{}' and '{}'".format(
                    self.stop_before, self.stop_after))

        # Update this manager's parameters with non-checkpoint-related
        # command-line parameterization.
        params.update(args_dict)

        # If no starting point was specified, assume that the pipeline's
        # execution is to begin right away and set the internal flag so that
        # run() is let loose to execute instructions given.
        if not self.start_point:
            self._active = True
        else:
            self._active = False

        # Pipeline-level variables to track global state and pipeline stats
        # Pipeline settings
        self.name = name
        self.tee = None
        self.overwrite_locks = params['recover']
        self.new_start = params['new_start']
        self.force_follow = params['force_follow']
        self.dirty = params['dirty']
        self.cores = params['cores']
        self.output_parent = params['output_parent']

        # Keep track of an ID for the number of processes attempted
        self.proc_count = 0

        # We use this memory to pass a memory limit to processes like java that
        # can take a memory limit, so they don't get killed by a SLURM (or other
        # cluster manager) overage. However, with java, the -Xmx argument can only
        # limit the *heap* space, not total memory use; so occasionally SLURM will
        # still kill these processes because total memory goes over the limit.
        # As a kind of hack, we'll set the java processes heap limit to 95% of the
        # total memory limit provided.
        # This will give a little breathing room for non-heap java memory use.

        if not params['mem'].endswith(('K','M','G','T')):
            self.mem = params['mem'] + "M"
        else:
            # Assume the memory is in megabytes.
            self.mem = params['mem']

        self.javamem = str(int(int(self.mem[:-1]) * 0.95)) + self.mem[-1:]

        self.container = None
        self.clean_initialized = False

        # Do some cores math for split processes
        # If a pipeline wants to run a process using half the cores, or 1/4 of the cores,
        # this can lead to complications if the number of cores is not evenly divisible.
        # Here we add a few variables so that pipelines can easily divide the cores evenly.
        # 50/50 split
        self.cores1of2a = int(self.cores) / 2 + int(self.cores) % 2
        self.cores1of2 = int(self.cores) / 2

        # 75/25 split
        self.cores1of4 = int(self.cores) / 4
        self.cores3of4 = int(self.cores) - int(self.cores1of4)

        self.cores1of8 = int(self.cores) / 8
        self.cores7of8 = int(self.cores) - int(self.cores1of8)

        self.pl_version = version
        # Set relative output_parent directory to absolute
        # not necessary after all. . .
        #if self.output_parent and not os.path.isabs(self.output_parent):
        #   self.output_parent = os.path.join(os.getcwd(), self.output_parent)

        # File paths:
        self.outfolder = os.path.join(outfolder, '')  # trailing slash
        self.pipeline_log_file = pipeline_filepath(self, suffix="_log.md")

        self.pipeline_profile_file = \
            pipeline_filepath(self, suffix="_profile.tsv")

        # Stats and figures are general and so lack the pipeline name.
        self.pipeline_stats_file = \
            pipeline_filepath(self, filename="stats.tsv")
        self.pipeline_figures_file = \
            pipeline_filepath(self, filename="figures.tsv")
        self.pipeline_objects_file = \
            pipeline_filepath(self, filename="objects.tsv")

        # Record commands used and provide manual cleanup script.
        self.pipeline_commands_file = \
            pipeline_filepath(self, suffix="_commands.sh")
        self.cleanup_file = pipeline_filepath(self, suffix="_cleanup.sh")

        # Pipeline status variables
        self.peak_memory = 0  # memory high water mark
        self.starttime = time.time()
        self.last_timestamp = self.starttime  # time of the last call to timestamp()

        self.locks = []
        self.procs = {}
        
        self.wait = True  # turn off for debugging

        # Initialize status and flags
        self.status = "initializing"
        # as part of the beginning of the pipeline, clear any flags set by
        # previous runs of this pipeline
        clear_flags(self)

        # In-memory holder for report_result
        self.stats_dict = {}

        # Checkpoint-related parameters
        self.overwrite_checkpoints = overwrite_checkpoints
        self.halt_on_next = False
        self.prev_checkpoint = None
        self.curr_checkpoint = None

        # Pypiper can keep track of intermediate files to clean up at the end
        self.cleanup_list = []
        self.cleanup_list_conditional = []

        # Register handler functions to deal with interrupt and termination signals;
        # If received, we would then clean up properly (set pipeline status to FAIL, etc).
        signal.signal(signal.SIGINT, self._signal_int_handler)
        signal.signal(signal.SIGTERM, self._signal_term_handler)

        self.start_pipeline(args, multi)

        # Handle config file if it exists

        # Read YAML config file
        # TODO: This section should become a function, so toolkits can use it
        # to locate a config file.
        config_to_load = None  # start with nothing

        if config_file:
            config_to_load = config_file
        else:
            cmdl_config_file = getattr(args, "config_file", None)
            if cmdl_config_file:
                if os.path.isabs(cmdl_config_file):
                    # Absolute custom config file specified
                    if os.path.isfile(cmdl_config_file):
                        config_to_load = cmdl_config_file
                    else:
                        #print("Can't find custom config file: " + cmdl_config_file)
                        pass
                else:
                    # Relative custom config file specified
                    # Set path to be relative to pipeline script
                    pipedir = os.path.dirname(sys.argv[0])
                    abs_config = os.path.join(pipedir, cmdl_config_file)
                    if os.path.isfile(abs_config):
                        config_to_load = abs_config
                    else:
                        print(__file__)
                        #print("Can't find custom config file: " + abs_config)
                        pass
                if config_to_load is not None:
                    pass
                    # TODO: Switch this message to a debug message using _LOGGER
                    # print("\nUsing custom config file: {}".format(config_to_load))
            else:
                # No custom config file specified. Check for default
                pipe_path_base, _ = os.path.splitext(os.path.basename(sys.argv[0]))
                default_config = "{}.yaml".format(pipe_path_base)
                if os.path.isfile(default_config):
                    config_to_load = default_config
                    print("Using default pipeline config file: {}".
                          format(config_to_load))

        # Finally load the config we found.
        if config_to_load is not None:
            print("\nLoading config file: {}\n".format(config_to_load))
            with open(config_to_load, 'r') as conf:
                # Set the args to the new config file, so it can be used
                # later to pass to, for example, toolkits
                import yaml
                # An also use yaml.FullLoader for trusted input. . .
                config = yaml.load(conf, Loader=yaml.SafeLoader)
                self.config = AttMapEcho(config)
        else:
            print("No config file")
            self.config = None


    @property
    def _completed(self):
        """
        Is the managed pipeline in a completed state?

        :return bool: Whether the managed pipeline is in a completed state.
        """
        return self.status == COMPLETE_FLAG


    @property
    def _failed(self):
        """
        Is the managed pipeline in a failed state?

        :return bool: Whether the managed pipeline is in a failed state.
        """
        return self.status == FAIL_FLAG


    @property
    def halted(self):
        """
        Is the managed pipeline in a paused/halted state?

        :return bool: Whether the managed pipeline is in a paused/halted state.
        """
        return self.status == PAUSE_FLAG


    @property
    def _has_exit_status(self):
        """
        Has the managed pipeline been safely stopped?

        :return bool: Whether the managed pipeline's status indicates that it
            has been safely stopped.
        """
        return self._completed or self.halted or self._failed


    def _ignore_interrupts(self):
        """
        Ignore interrupt and termination signals. Used as a pre-execution
        function (preexec_fn) for subprocess.Popen calls that pypiper will
        control over (i.e., manually clean up).
        """
        signal.signal(signal.SIGINT, signal.SIG_IGN)
        signal.signal(signal.SIGTERM, signal.SIG_IGN)


    def start_pipeline(self, args=None, multi=False):
        """
        Initialize setup. Do some setup, like tee output, print some diagnostics, create temp files.
        You provide only the output directory (used for pipeline stats, log, and status flag files).
        """
        # Perhaps this could all just be put into __init__, but I just kind of like the idea of a start function
        self.make_sure_path_exists(self.outfolder)

        # By default, Pypiper will mirror every operation so it is displayed both
        # on sys.stdout **and** to a log file. Unfortunately, interactive python sessions
        # ruin this by interfering with stdout. So, for interactive mode, we do not enable 
        # the tee subprocess, sending all output to screen only.
        # Starting multiple PipelineManagers in the same script has the same problem, and
        # must therefore be run in interactive_mode.

        interactive_mode = multi or not hasattr(__main__, "__file__")
        if interactive_mode:
            print("Warning: You're running an interactive python session. "
                  "This works, but pypiper cannot tee the output, so results "
                  "are only logged to screen.")
        else:
            sys.stdout = Unbuffered(sys.stdout)
            # sys.stdout = os.fdopen(sys.stdout.fileno(), 'w', 0)  # Unbuffer output

            # The tee subprocess must be instructed to ignore TERM and INT signals;
            # Instead, I will clean up this process in the signal handler functions.
            # This is required because otherwise, if pypiper receives a TERM or INT,
            # the tee will be automatically terminated by python before I have a chance to
            # print some final output (for example, about when the process stopped),
            # and so those things don't end up in the log files because the tee
            # subprocess is dead. Instead, I will handle the killing of the tee process
            # manually (in the exit handler).

            # a for append to file
            
            tee = subprocess.Popen(
                ["tee", "-a", self.pipeline_log_file], stdin=subprocess.PIPE,
                preexec_fn=self._ignore_interrupts)

            # If the pipeline is terminated with SIGTERM/SIGINT,
            # make sure we kill this spawned tee subprocess as well.
            # atexit.register(self._kill_child_process, tee.pid, proc_name="tee")
            os.dup2(tee.stdin.fileno(), sys.stdout.fileno())
            os.dup2(tee.stdin.fileno(), sys.stderr.fileno())

            self.tee = tee

        # For some reason, this exit handler function MUST be registered after
        # the one that kills the tee process.
        atexit.register(self._exit_handler)

        # A future possibility to avoid this tee, is to use a Tee class; this works for anything printed here
        # by pypiper, but can't tee the subprocess output. For this, it would require using threading to
        # simultaneously capture and display subprocess output. I shelve this for now and stick with the tee option.
        # sys.stdout = Tee(self.pipeline_log_file)

        # Record the git version of the pipeline and pypiper used. This gets (if it is in a git repo):
        # dir: the directory where the code is stored
        # hash: the commit id of the last commit in this repo
        # date: the date of the last commit in this repo
        # diff: a summary of any differences in the current (run) version vs. the committed version

        # Wrapped in try blocks so that the code will not fail if the pipeline or pypiper are not git repositories
        gitvars = {}
        try:
            # pypiper dir
            ppd = os.path.dirname(os.path.realpath(__file__))
            gitvars['pypiper_dir'] = ppd
            gitvars['pypiper_hash'] = subprocess.check_output("cd " + ppd + "; git rev-parse --verify HEAD 2>/dev/null", shell=True).decode().strip()
            gitvars['pypiper_date'] = subprocess.check_output("cd " + ppd + "; git show -s --format=%ai HEAD 2>/dev/null", shell=True).decode().strip()
            gitvars['pypiper_diff'] = subprocess.check_output("cd " + ppd + "; git diff --shortstat HEAD 2>/dev/null", shell=True).decode().strip()
            gitvars['pypiper_branch'] = subprocess.check_output("cd " + ppd + "; git branch | grep '*' 2>/dev/null", shell=True).decode().strip()
        except Exception:
            pass
        try:
            # pipeline dir
            pld = os.path.dirname(os.path.realpath(sys.argv[0]))
            gitvars['pipe_dir'] = pld
            gitvars['pipe_hash'] = subprocess.check_output("cd " + pld + "; git rev-parse --verify HEAD 2>/dev/null", shell=True).decode().strip()
            gitvars['pipe_date'] = subprocess.check_output("cd " + pld + "; git show -s --format=%ai HEAD 2>/dev/null", shell=True).decode().strip()
            gitvars['pipe_diff'] = subprocess.check_output("cd " + pld + "; git diff --shortstat HEAD 2>/dev/null", shell=True).decode().strip()
            gitvars['pipe_branch'] = subprocess.check_output("cd " + pld + "; git branch | grep '*' 2>/dev/null", shell=True).decode().strip()
        except Exception:
            pass
        
        # Print out a header section in the pipeline log:
        # Wrap things in backticks to prevent markdown from interpreting underscores as emphasis.
        # print("----------------------------------------")
        print("### [Pipeline run code and environment:]\n")
        print("* " + "Command".rjust(20) + ":  " + "`" + str(" ".join(sys.argv)) + "`")
        print("* " + "Compute host".rjust(20) + ":  " + platform.node())
        print("* " + "Working dir".rjust(20) + ":  " + os.getcwd())
        print("* " + "Outfolder".rjust(20) + ":  " + self.outfolder)

        self.timestamp("* " + "Pipeline started at".rjust(20) + ":  ")

        print("\n### [Version log:]\n")
        print("* " + "Python version".rjust(20) + ":  " + platform.python_version())
        try:
            print("* " + "Pypiper dir".rjust(20) + ":  " + "`" + gitvars['pypiper_dir'].strip() + "`")
            print("* " + "Pypiper version".rjust(20) + ":  " + __version__)
            print("* " + "Pypiper hash".rjust(20) + ":  " + str(gitvars['pypiper_hash']))
            print("* " + "Pypiper branch".rjust(20) + ":  " + str(gitvars['pypiper_branch']))
            print("* " + "Pypiper date".rjust(20) + ":  " + str(gitvars['pypiper_date']))
            if gitvars['pypiper_diff']:
                print("* " + "Pypiper diff".rjust(20) + ":  " + str(gitvars['pypiper_diff']))
        except KeyError:
            # It is ok if keys aren't set, it means pypiper isn't in a  git repo.
            pass

        try:
            print("* " + "Pipeline dir".rjust(20) + ":  " + "`" + gitvars['pipe_dir'].strip() + "`")
            print("* " + "Pipeline version".rjust(20) + ":  " + str(self.pl_version))
            print("* " + "Pipeline hash".rjust(20) + ":  " + str(gitvars['pipe_hash']).strip())
            print("* " + "Pipeline branch".rjust(20) + ":  " + str(gitvars['pipe_branch']).strip())
            print("* " + "Pipeline date".rjust(20) + ":  " + str(gitvars['pipe_date']).strip())
            if (gitvars['pipe_diff'] != ""):
                print("* " + "Pipeline diff".rjust(20) + ":  " + str(gitvars['pipe_diff']).strip())
        except KeyError:
            # It is ok if keys aren't set, it means the pipeline isn't a git repo.
            pass

        # Print all arguments (if any)
        print("\n### [Arguments passed to pipeline:]\n")
        for arg, val in (vars(args) if args else dict()).items():
            argtext = "`{}`".format(arg)
            valtext = "`{}`".format(val)
            print("* {}:  {}".format(argtext.rjust(20), valtext))
        print("\n----------------------------------------\n")
        self._set_status_flag(RUN_FLAG)

        # Record the start in PIPE_profile and PIPE_commands output files so we
        # can trace which run they belong to

        with open(self.pipeline_commands_file, "a") as myfile:
            myfile.write("# Pipeline started at " + time.strftime("%m-%d %H:%M:%S", time.localtime(self.starttime)) + "\n\n")

        with open(self.pipeline_profile_file, "a") as myfile:
            myfile.write("# Pipeline started at " + time.strftime("%m-%d %H:%M:%S", time.localtime(self.starttime)) + "\n\n")


    def _set_status_flag(self, status):
        """
        Configure state and files on disk to match current processing status.

        :param str status: Name of new status designation for pipeline.
        """

        # Remove previous status flag file.
        flag_file_path = self._flag_file_path()
        try:
            os.remove(flag_file_path)
        except:
            # Print message only if the failure to remove the status flag
            # is unexpected; there's no flag for initialization, so we
            # can't remove the file.
            if self.status != "initializing":
                print("Could not remove flag file: '{}'".format(flag_file_path))
            pass

        # Set new status.
        prev_status = self.status
        self.status = status
        self._create_file(self._flag_file_path())
        print("\nChanged status from {} to {}.".format(
                prev_status, self.status))


    def _flag_file_path(self, status=None):
        """
        Create path to flag file based on indicated or current status.

        Internal variables used are the pipeline name and the designated
        pipeline output folder path.

        :param str status: flag file type to create, default to current status
        :return str: path to flag file of indicated or current status.
        """
        flag_file_name = "{}_{}".format(
                self.name, flag_name(status or self.status))
        return pipeline_filepath(self, filename=flag_file_name)


    ###################################
    # Process calling functions
    ###################################
    def run(self, cmd, target=None, lock_name=None, shell=None, nofail=False, clean=False, follow=None, container=None):
        """
        The primary workhorse function of PipelineManager, this runs a command.

        This is the command  execution function, which enforces
        race-free file-locking, enables restartability, and multiple pipelines
        can produce/use the same files. The function will wait for the file
        lock if it exists, and not produce new output (by default) if the
        target output file already exists. If the output is to be created,
        it will first create a lock file to prevent other calls to run
        (for example, in parallel pipelines) from touching the file while it
        is being created. It also records the memory of the process and
        provides some logging output.

        :param str | list[str] cmd: Shell command(s) to be run.
        :param str | Sequence[str] target: Output file(s) to produce, optional.
            If all target files exist, the command will not be run. If no target
            is given, a lock_name must be provided.
        :param str lock_name: Name of lock file. Optional.
        :param bool shell: If command requires should be run in its own shell.
            Optional. Default: None --will try to determine whether the
            command requires a shell.
        :param bool nofail: Whether the pipeline proceed past a nonzero return from
            a process, default False; nofail can be used to implement
            non-essential parts of the pipeline; if a 'nofail' command fails,
            the pipeline is free to continue execution.
        :param bool clean: True means the target file will be automatically added
            to an auto cleanup list. Optional.
        :param callable follow: Function to call after executing (each) command.
        :param str container: Name for Docker container in which to run commands.
        :return int: Return code of process. If a list of commands is passed,
            this is the maximum of all return codes for all commands.
        """

        # If the pipeline's not been started, skip ahead.
        if not self._active:
            cmds = [cmd] if isinstance(cmd, str) else cmd
            cmds_text = [c if isinstance(c, str) else " ".join(c) for c in cmds]
            print("Pipeline is inactive; skipping {} command(s):\n{}".
                  format(len(cmds), "\n".join(cmds_text)))
            return 0

        # Short-circuit if the checkpoint file exists and the manager's not
        # been configured to overwrite such files.
        if self.curr_checkpoint is not None:
            check_fpath = checkpoint_filepath(self.curr_checkpoint, self)
            if os.path.isfile(check_fpath) and not self.overwrite_checkpoints:
                print("Checkpoint file exists for '{}' ('{}'), and the {} has "
                      "been configured to not overwrite checkpoints; "
                      "skipping command '{}'".format(
                    self.curr_checkpoint, check_fpath,
                    self.__class__.__name__, cmd))
                return 0

        # TODO: consider making the logic such that locking isn't implied, or
        # TODO (cont.): that we can make it otherwise such that it's not
        # TODO (cont.): strictly necessary to provide target or lock_name.
        # The default lock name is based on the target name.
        # Therefore, a targetless command that you want
        # to lock must specify a lock_name manually.
        if target is None and lock_name is None:
            self.fail_pipeline(Exception(
                "You must provide either a target or a lock_name."))

        # Downstream code requires target to be a list, so convert if only
        # a single item was given
        if not is_multi_target(target) and target is not None:
            target = [target]

        # Downstream code requires a list of locks; convert 
        if isinstance(lock_name, str):
            lock_name = [lock_name]
        
        # Default lock_name (if not provided) is based on the target file name,
        # but placed in the parent pipeline outfolder
        lock_name = lock_name or make_lock_name(target, self.outfolder)
        lock_files = [self._make_lock_path(ln) for ln in lock_name]

        process_return_code = 0
        local_maxmem = 0
        has_follow = False

        # Decide how to do follow-up.
        if not follow:
            call_follow = lambda: None
        elif not hasattr(follow, "__call__"):
            # Warn about non-callable argument to follow-up function.
            print("Follow-up function is not callable and won't be used: {}".
                  format(type(follow)))
            call_follow = lambda: None
        else:
            # Wrap the follow-up function so that the log shows what's going on.
            def call_follow():
                print("Follow:")
                follow()


        # The while=True loop here is unlikely to be triggered, and is just a
        # wrapper to prevent race conditions; the lock_file must be created by
        # the current loop. If not, we loop again and then re-do the tests.
        # The recover and newstart options inform the pipeline to run a command
        # in a scenario where it normally would not. We use these "local" flags
        # to allow us to report on the state of the pipeline in the first round
        # as normal, but then proceed on the next iteration through the outer
        # loop. The proceed_through_locks is a flag that is set if any lockfile
        # is found that needs to be recovered or overwritten. It instructs us to
        # ignore lock files on the next iteration.
        local_recover = False
        local_newstart = False 
        proceed_through_locks = False

        while True:
            ##### Tests block
            # Base case: All targets exists and not set to overwrite targets break loop, don't run process.
            # os.path.exists returns True for either a file or directory; .isfile is file-only
            if target is not None and all([os.path.exists(t) for t in target]) \
                    and not any([os.path.isfile(l) for l in lock_files]) \
                    and not local_newstart:
                for tgt in target:
                    if os.path.exists(tgt): print("Target exists: `" + tgt + "`")
                if self.new_start:
                    print("New start mode; run anyway.")
                    # Set the local_newstart flag so the command will run anyway.
                    # Doing this in here instead of outside the loop allows us
                    # to still report the target existence.
                    local_newstart = True
                    continue
                # Normally we don't run the follow, but if you want to force. . .
                if self.force_follow:
                    call_follow()

                # Increment process count
                increment_info_pattern = "Skipped command: `{}`\nCommand ID incremented by: `{}`. Current ID: `{}`\n"
                if isinstance(cmd, list):
                    for c in cmd:
                        count = len(parse_cmd(c, shell))
                        self.proc_count += count
                        print(increment_info_pattern.format(str(c), count, self.proc_count))
                else:
                    count = len(parse_cmd(cmd, shell))
                    self.proc_count += count
                    print(increment_info_pattern.format(str(cmd), count, self.proc_count))
                if has_follow:
                    # TODO: all the follow functions increment the proc_count,
                    #  whereas only ones that use the run method do it originally. Needs correction.
                    self.proc_count += 1
                    print(
                        "Command had a follow function. Skipped. \nCommand ID incremented by: `1`. Current ID: `{}`\n".format(
                            self.proc_count))
                break  # Do not run command

            # Scenario 1: Lock file exists, but we're supposed to overwrite target; Run process.
            if not proceed_through_locks:
                for lock_file in lock_files:
                    recover_file = self._recoverfile_from_lockfile(lock_file)
                    if os.path.isfile(lock_file):
                        print("Found lock file: {}".format(lock_file))
                        if self.overwrite_locks:
                            print("Overwriting target. . .")
                            proceed_through_locks = True
                        elif os.path.isfile(recover_file):
                            print("Found dynamic recovery file ({}); "
                                  "overwriting target. . .".format(recover_file))
                            # remove the lock file which will then be promptly re-created for the current run.
                            local_recover = True
                            proceed_through_locks = True
                            # the recovery flag is now spent; remove so we don't accidentally re-recover a failed job
                            os.remove(recover_file)
                        else:  # don't overwrite locks
                            self._wait_for_lock(lock_file)
                            # when it's done loop through again to try one more
                            # time (to see if the target exists now)
                            continue


            # If you get to this point, the target doesn't exist, and the lock_file doesn't exist 
            # (or we should overwrite). create the lock (if you can)
            # Initialize lock in master lock list
            for lock_file in lock_files:
                self.locks.append(lock_file)
                if self.overwrite_locks or local_recover:
                    self._create_file(lock_file)
                else:
                    try:
                        self._create_file_racefree(lock_file)  # Create lock
                    except OSError as e:
                        if e.errno == errno.EEXIST:  # File already exists
                            print ("Lock file created after test! Looping again: {}".format(
                                lock_file))

                            # Since a lock file was created by a different source, 
                            # we need to reset this flag to re-check the locks.
                            proceed_through_locks = False
                            continue  # Go back to start

            ##### End tests block
            # If you make it past these tests, we should proceed to run the process.

            if target is not None:
                print("Target to produce: {}\n".format(",".join(['`'+x+'`' for x in target])))
            else:
                print("Targetless command, running...\n")

            if isinstance(cmd, list):  # Handle command lists
                for cmd_i in cmd:
                    list_ret, maxmem = \
                        self.callprint(cmd_i, shell, lock_file, nofail, container)
                    maxmem = max(maxmem) if isinstance(maxmem, Iterable) else maxmem
                    local_maxmem = max(local_maxmem,  maxmem)
                    list_ret = max(list_ret) if isinstance(list_ret, Iterable) else list_ret
                    process_return_code = max(process_return_code, list_ret)

            else:  # Single command (most common)
                process_return_code, local_maxmem = \
                    self.callprint(cmd, shell, lock_file, nofail, container)  # Run command
                if isinstance(process_return_code, list):
                    process_return_code = max(process_return_code)

            # For temporary files, you can specify a clean option to automatically
            # add them to the clean list, saving you a manual call to clean_add
            if target is not None and clean:
                for tgt in target:
                    self.clean_add(tgt)

            call_follow()
            for lock_file in lock_files:
                os.remove(lock_file)  # Remove lock file
                self.locks.remove(lock_file)

            # If you make it to the end of the while loop, you're done
            break

        return process_return_code

    def checkprint(self, cmd, shell=None, nofail=False):
        """
        Just like callprint, but checks output -- so you can get a variable
        in python corresponding to the return value of the command you call.
        This is equivalent to running subprocess.check_output() 
        instead of subprocess.call().
        :param str | Iterable[str] cmd: Bash command(s) to be run.
        :param bool | str shell: If command requires should be run in its own shell. Optional.
            Default: "guess" -- `run()` will try to guess if the command should be run in a
            shell (based on the presence of a pipe (|) or redirect (>), To force a process to
            run as a direct subprocess, set `shell` to False; to force a shell, set True.
        :param bool nofail: Should the pipeline bail on a nonzero return from a process? Default: False
            Nofail can be used to implement non-essential parts of the pipeline; if these processes fail,
            they will not cause the pipeline to bail out.
        """

        self._report_command(cmd)

        likely_shell = check_shell(cmd, shell)

        if shell is None:
            shell = likely_shell

        if not shell:
            if likely_shell:
                print("Should this command run in a shell instead of directly in a subprocess?")
            cmd = shlex.split(cmd)
            
        try:
            return subprocess.check_output(cmd, shell=shell).decode().strip()
        except Exception as e:
            self._triage_error(e, nofail)


    def _attend_process(self, proc, sleeptime):
        """
        Waits on a process for a given time to see if it finishes, returns True
        if it's still running after the given time or False as soon as it 
        returns.

        :param psutil.Popen proc: Process object opened by psutil.Popen()
        :param float sleeptime: Time to wait
        :return bool: True if process is still running; otherwise false
        """
        # print("attend:{}".format(proc.pid))
        try:
            proc.wait(timeout=sleeptime)
        except psutil.TimeoutExpired:
            return True
        return False


    def callprint(self, cmd, shell=None, lock_file=None, nofail=False, container=None):
        """
        Prints the command, and then executes it, then prints the memory use and
        return code of the command.

        Uses python's subprocess.Popen() to execute the given command. The shell argument is simply
        passed along to Popen(). You should use shell=False (default) where possible, because this enables memory
        profiling. You should use shell=True if you require shell functions like redirects (>) or stars (*), but this
        will prevent the script from monitoring memory use. The pipes (|) will be used to split the command into
        subprocesses run within python, so the memory profiling is possible.

        cmd can also be a series (a dict object) of multiple commands, which will be run in succession.

        :param str | Iterable[str] cmd: Bash command(s) to be run.
        :param str lock_file: a lock file name
        :param bool nofail: Should the pipeline bail on a nonzero return from a process? Default: False
            Nofail can be used to implement non-essential parts of the pipeline; if these processes fail,
            they will not cause the pipeline to bail out.
        :param bool shell: if the command should be run it its own shell, default: None (will try
            to determine based on the command)
        :param container: Named Docker container in which to execute.
        :param container: str
        """
        # The Popen shell argument works like this:
        # if shell=False, then we format the command (with split()) to be a list of command and its arguments.
        # Split the command to use shell=False;
        # leave it together to use shell=True;

        def get_mem_child_sum(proc):
            try:
                # get children processes
                children = proc.children(recursive=True)
                # get RSS memory of each child proc and sum all
                mem_sum = sum([x.memory_info().rss for x in children])
                # return in gigs
                return mem_sum/1e9
            except (psutil.NoSuchProcess, psutil.ZombieProcess) as e:
                print(e)
                print("Warning: couldn't add memory use for process: {}".format(proc.pid))
                return 0


        def display_memory(memval):
            return None if memval < 0 else "{}GB".format(round(memval, 3))

        def make_dict(command):
            a, s = (command, True) if check_shell(command, shell) else (shlex.split(command), False)
            return dict(args=a, stdout=subprocess.PIPE, shell=s)

        def make_hash(o):
            """
            Convert the object to string and hash it, return None in case of failure
            :param o: object of any type, in our case it is a dict
            :return str: hahsed string representation of the dict
            """
            try:
                hsh = md5(str(o).encode("utf-8")).hexdigest()[:10]
            except:
                hsh = None
            return hsh

        if container:
            cmd = "docker exec " + container + " " + cmd

        param_list = parse_cmd(cmd, shell)
        proc_name = get_proc_name(cmd)

        # stop_times = []
        processes = []
        running_processes = []
        start_time = time.time()
        for i in range(len(param_list)):
            running_processes.append(i)
            self.proc_count += 1
            if i == 0:
                processes.append(psutil.Popen(preexec_fn=os.setpgrp, **param_list[i]))
            else:
                param_list[i]["stdin"] = processes[i - 1].stdout
                processes.append(psutil.Popen(preexec_fn=os.setpgrp, **param_list[i]))
            self.procs[processes[-1].pid] = {
                "proc_name": get_proc_name(param_list[i]["args"]),
                "start_time": start_time,
                "container": container,
                "p": processes[-1],
                "args_hash": make_hash(param_list[i]["args"]),
                "local_proc_id": self.proc_count
            }

        self._report_command(cmd, [x.pid for x in processes])
            # Capture the subprocess output in <pre> tags to make it format nicely
            # if the markdown log file is displayed as HTML.
        print("<pre>")

        local_maxmems = [-1] * len(running_processes)
        returncodes = [None] * len(running_processes)

        if not self.wait:
            print("</pre>")
            ids = [x.pid for x in processes]
            print ("Not waiting for subprocesses: " + str(ids))
            return [0, -1]


        def proc_wrapup(i):
            """
            :param i: internal ID number of the subprocess
            """
            returncode = processes[i].returncode
            current_pid = processes[i].pid

            info = "{pid}: {ret} ({mem}); ".format(
                pid=current_pid, 
                ret=processes[i].returncode,
                mem=display_memory(local_maxmems[i]))
            
            # report process profile
            self._report_profile(self.procs[current_pid]["proc_name"], lock_file,
                                 time.time() - self.procs[current_pid]["start_time"], local_maxmems[i],
                                 current_pid, self.procs[current_pid]["args_hash"],
                                 self.procs[current_pid]["local_proc_id"])

            # Remove this as a running subprocess
            del self.procs[current_pid]
            running_processes.remove(i)

            returncodes[i] = returncode
            return info


        sleeptime = .0001
        info = "Process returns and memory:"
        while running_processes:
            for i in running_processes:
                local_maxmems[i] = max(local_maxmems[i], (get_mem_child_sum(processes[i])))
                self.peak_memory = max(self.peak_memory, local_maxmems[i])
                if not self._attend_process(processes[i], sleeptime):
                    info += proc_wrapup(i)

            # the sleeptime is extremely short at the beginning and gets longer exponentially 
            # (+ constant to prevent copious checks at the very beginning)
            # = more precise mem tracing for short processes
            sleeptime = min((sleeptime + 0.25) * 3 , 60/len(processes))

        # All jobs are done, print a final closing and job info
        stop_time = time.time()
        info += " Elapsed: " + str(datetime.timedelta(seconds=self.time_elapsed(start_time))) + "."
        info += " Peak memory: {pipe}.".format(pipe=display_memory(self.peak_memory))

        print("</pre>")
        print(info)

        for rc in returncodes:
            if rc != 0:
                msg = "Subprocess returned nonzero result. Check above output for details"
                self._triage_error(SubprocessError(msg), nofail)



        return [returncodes, local_maxmems]


    ###################################
    # Waiting functions
    ###################################

    def _wait_for_process(self, p, shell=False):
        """
        Debug function used in unit tests.

        :param p: A subprocess.Popen process.
        :param bool shell: If command requires should be run in its own shell. Optional. Default: False.
        """
        local_maxmem = -1
        sleeptime = .5
        while p.poll() is None:
            if not shell:
                local_maxmem = max(local_maxmem, self._memory_usage(p.pid) / 1e6)
                # print("int.maxmem (pid:" + str(p.pid) + ") " + str(local_maxmem))
            time.sleep(sleeptime)
            sleeptime = min(sleeptime + 5, 60)

        self.peak_memory = max(self.peak_memory, local_maxmem)
        
        del self.procs[p.pid]

        info = "Process " + str(p.pid) + " returned: (" + str(p.returncode) + ")."
        if not shell:
            info += " Peak memory: (Process: " + str(round(local_maxmem, 3)) + "GB;"
            info += " Pipeline: " + str(round(self.peak_memory, 3)) + "GB)\n"

        print(info + "\n")
        if p.returncode != 0:
            raise Exception("Process returned nonzero result.")
        return [p.returncode, local_maxmem]


    def _wait_for_lock(self, lock_file):
        """
        Just sleep until the lock_file does not exist or a lock_file-related dynamic recovery flag is spotted

        :param str lock_file: Lock file to wait upon.
        """
        sleeptime = .5
        first_message_flag = False
        dot_count = 0
        recover_file = self._recoverfile_from_lockfile(lock_file)
        while os.path.isfile(lock_file):
            if first_message_flag is False:
                self.timestamp("Waiting for file lock: " + lock_file)
                self._set_status_flag(WAIT_FLAG)
                first_message_flag = True
            else:
                sys.stdout.write(".")
                dot_count = dot_count + 1
                if dot_count % 60 == 0:
                    print("")  # linefeed
            # prevents the issue of pypier waiting for the lock file to be gone infinitely
            # in case the recovery flag is sticked by other pipeline when it's interrupted
            if os.path.isfile(recover_file):
                sys.stdout.write(" Dynamic recovery flag found")
                break
            time.sleep(sleeptime)
            sleeptime = min(sleeptime + 2.5, 60)

        if first_message_flag:
            self.timestamp("File unlocked.")
            self._set_status_flag(RUN_FLAG)


    ###################################
    # Logging functions
    ###################################

    def timestamp(self, message="", checkpoint=None,
                  finished=False, raise_error=True):
        """
        Print message, time, and time elapsed, perhaps creating checkpoint.

        This prints your given message, along with the current time, and time
        elapsed since the previous timestamp() call.  If you specify a
        HEADING by beginning the message with "###", it surrounds the message
        with newlines for easier readability in the log file. If a checkpoint
        is designated, an empty file is created corresponding to the name
        given. Depending on how this manager's been configured, the value of
        the checkpoint, and whether this timestamp indicates initiation or
        completion of a group of pipeline steps, this call may stop the
        pipeline's execution.

        :param str message: Message to timestamp.
        :param str checkpoint: Name of checkpoint; this tends to be something
            that reflects the processing logic about to be or having just been
            completed. Provision of an argument to this parameter means that
            a checkpoint file will be created, facilitating arbitrary starting
            and stopping point for the pipeline as desired.
        :param bool finished: Whether this call represents the completion of a
            conceptual unit of a pipeline's processing
        :param raise_error: Whether to raise exception if
            checkpoint or current state indicates that a halt should occur.
        """

        # Halt if the manager's state has been set such that this call
        # should halt the pipeline.
        if self.halt_on_next:
            self.halt(checkpoint, finished, raise_error=raise_error)

        # Determine action to take with respect to halting if needed.
        if checkpoint:
            if finished:
                # Write the file.
                self._checkpoint(checkpoint)
                self.prev_checkpoint = checkpoint
                self.curr_checkpoint = None
            else:
                self.prev_checkpoint = self.curr_checkpoint
                self.curr_checkpoint = checkpoint
                self._checkpoint(self.prev_checkpoint)
            # Handle the two halting conditions.
            if (finished and checkpoint == self.stop_after) or (not finished and checkpoint == self.stop_before):
                self.halt(checkpoint, finished, raise_error=raise_error)
            # Determine if we've started executing.
            elif checkpoint == self.start_point:
                self._active = True
            # If this is a prospective checkpoint, set the current checkpoint
            # accordingly and whether we should halt the pipeline on the
            # next timestamp call.
            if not finished and checkpoint == self.stop_after:
                self.halt_on_next = True

        elapsed = self.time_elapsed(self.last_timestamp)
        t = time.strftime("%m-%d %H:%M:%S")
        if checkpoint is None:
            msg = "{m} ({t}) elapsed: {delta_t} _TIME_".\
                    format(m=message, t=t, delta_t=elapsed)
        else:
            msg = "{m} ({t}) ({status} {stage}) elapsed: {delta_t} _TIME_".\
                format(m=message, t=t,
                       status="finished" if finished else "starting",
                       stage=checkpoint, delta_t=elapsed)
        if re.match("^###", message):
            msg = "\n{}\n".format(msg)
        print(msg)
        self.last_timestamp = time.time()


    def time_elapsed(self, time_since):
        """
        Returns the number of seconds that have elapsed since the time_since parameter.

        :param float time_since: Time as a float given by time.time().
        """
        return round(time.time() - time_since, 0)


    def _report_profile(self, command, lock_name, elapsed_time, memory, pid, args_hash, proc_count):
        """
        Writes a string to self.pipeline_profile_file.
        """
        rel_lock_name = lock_name if lock_name is None else os.path.relpath(lock_name, self.outfolder)
        message_raw = str(pid) + "\t" + \
            str(args_hash) + "\t" + \
            str(proc_count) + "\t" + \
            str(command) + "\t" + \
            str(datetime.timedelta(seconds = round(elapsed_time, 2))) + "\t " + \
            str(memory)  + "\t" + \
            str(rel_lock_name)
        with open(self.pipeline_profile_file, "a") as myfile:
            myfile.write(message_raw + "\n")


    def report_result(self, key, value, annotation=None):
        """
        Writes a string to self.pipeline_stats_file.
        
        :param str key: name (key) of the stat
        :param str annotation: By default, the stats will be annotated with the pipeline
            name, so you can tell which pipeline records which stats. If you want, you can
            change this; use annotation='shared' if you need the stat to be used by
            another pipeline (using get_stat()).
        """
        # Default annotation is current pipeline name.
        annotation = str(annotation or self.name)

        # In case the value is passed with trailing whitespace.
        value = str(value).strip()

        # keep the value in memory:
        self.stats_dict[key] = value
        message_raw = "{key}\t{value}\t{annotation}".format(
            key=key, value=value, annotation=annotation)

        message_markdown = "\n> `{key}`\t{value}\t{annotation}\t_RES_".format(
            key=key, value=value, annotation=annotation)

        print(message_markdown)

        # Just to be extra careful, let's lock the file while we we write
        # in case multiple pipelines write to the same file.
        self._safe_write_to_file(self.pipeline_stats_file, message_raw)



    def report_object(self, key, filename, anchor_text=None, anchor_image=None,
       annotation=None):
        """
        Writes a string to self.pipeline_objects_file. Used to report figures and others.

        :param str key: name (key) of the object
        :param str filename: relative path to the file (relative to parent output dir)
        :param str anchor_text: text used as the link anchor test or caption to
            refer to the object. If not provided, defaults to the key.
        :param str anchor_image: a path to an HTML-displayable image thumbnail (so,
            .png or .jpg, for example). If a path, the path should be relative
            to the parent output dir.
        :param str annotation: By default, the figures will be annotated with the
            pipeline name, so you can tell which pipeline records which figures.
            If you want, you can change this.
        """

        # Default annotation is current pipeline name.
        annotation = str(annotation or self.name)

        # In case the value is passed with trailing whitespace.
        filename = str(filename).strip()
        if anchor_text:
            anchor_text = str(anchor_text).strip()
        else:
            anchor_text = str(key).strip()

        # better to use a relative path in this file
        # convert any absolute paths into relative paths
        relative_filename = os.path.relpath(filename, self.outfolder) \
                if os.path.isabs(filename) else filename

        if anchor_image:
            relative_anchor_image = os.path.relpath(anchor_image, self.outfolder) \
                if os.path.isabs(anchor_image) else anchor_image
        else:
            relative_anchor_image = "None"

        message_raw = "{key}\t{filename}\t{anchor_text}\t{anchor_image}\t{annotation}".format(
            key=key, filename=relative_filename, anchor_text=anchor_text, 
            anchor_image=relative_anchor_image, annotation=annotation)

        message_markdown = "> `{key}`\t{filename}\t{anchor_text}\t{anchor_image}\t{annotation}\t_OBJ_".format(
            key=key, filename=relative_filename, anchor_text=anchor_text, 
            anchor_image=relative_anchor_image,annotation=annotation)

        print(message_markdown)

        self._safe_write_to_file(self.pipeline_objects_file, message_raw)


    def _safe_write_to_file(self, file, message):
        """
        Writes a string to a file safely (with file locks).
        """
        target = file
        lock_name = make_lock_name(target, self.outfolder)
        lock_file = self._make_lock_path(lock_name)

        while True:
            if os.path.isfile(lock_file):
                self._wait_for_lock(lock_file)
            else:
                try:
                    self.locks.append(lock_file)
                    self._create_file_racefree(lock_file)
                except OSError as e:
                    if e.errno == errno.EEXIST:
                        print ("Lock file created after test! Looping again.")
                        continue  # Go back to start

                # Proceed with file writing
                with open(file, "a") as myfile:
                    myfile.write(message + "\n")

                os.remove(lock_file)
                self.locks.remove(lock_file)
                
                # If you make it to the end of the while loop, you're done
                break


    def _report_command(self, cmd, procs=None):
        """
        Writes a command to both stdout and to the commands log file 
        (self.pipeline_commands_file).

        :param str cmd: command to report
        :param str | list[str] procs: process numbers for processes in the command
        """
        if isinstance(procs, list):
            procs = ",".join(map(str,procs))
        if procs:
            line = "\n> `{cmd}` ({procs})\n".format(cmd=str(cmd), procs=procs)
        else:
            line = "\n> `{cmd}`\n".format(cmd=str(cmd))
        print(line)

        with open(self.pipeline_commands_file, "a") as myfile:
            myfile.write(line)


    ###################################
    # Filepath functions
    ###################################

    def _create_file(self, file):
        """
        Creates a file, but will not fail if the file already exists. 
        This is vulnerable to race conditions; use this for cases where it 
        doesn't matter if this process is the one that created the file.

        :param str file: File to create.
        """
        with open(file, 'w') as fout:
            fout.write('')


    def _create_file_racefree(self, file):
        """
        Creates a file, but fails if the file already exists.
        
        This function will thus only succeed if this process actually creates 
        the file; if the file already exists, it will cause an OSError, 
        solving race conditions.

        :param str file: File to create.
        """
        write_lock_flags = os.O_CREAT | os.O_EXCL | os.O_WRONLY
        os.open(file, write_lock_flags)


    @staticmethod
    def _ensure_lock_prefix(lock_name_base):
        """ Ensure that an alleged lock file is correctly prefixed. """
        return lock_name_base if lock_name_base.startswith(LOCK_PREFIX) \
                else LOCK_PREFIX + lock_name_base


    def _make_lock_path(self, lock_name_base):
        """
        Create path to lock file with given name as base.
        
        :param str lock_name_base: Lock file name, designed to not be prefixed 
            with the lock file designation, but that's permitted.
        :return str: Path to the lock file.
        """

        # For lock prefix validation, separate file name from other path
        # components, as we care about the name prefix not path prefix.
        base, name = os.path.split(lock_name_base)

        lock_name = self._ensure_lock_prefix(name)
        if base:
            lock_name = os.path.join(base, lock_name)
        return pipeline_filepath(self, filename=lock_name)


    def _recoverfile_from_lockfile(self, lockfile):
        """
        Create path to recovery file with given name as base.
        
        :param str lockfile: Name of file on which to base this path, 
            perhaps already prefixed with the designation of a lock file.
        :return str: Path to recovery file.
        """
        # Require that the lock file path be absolute, or at least relative
        # and starting with the pipeline output folder.
        if not (os.path.isabs(lockfile) or lockfile.startswith(self.outfolder)):
            lockfile = self._make_lock_path(lockfile)
        return lockfile.replace(LOCK_PREFIX, "recover." + LOCK_PREFIX)


    def make_sure_path_exists(self, path):
        """
        Creates all directories in a path if it does not exist.

        :param str path: Path to create.
        :raises Exception: if the path creation attempt hits an error with 
            a code indicating a cause other than pre-existence.
        """
        try:
            os.makedirs(path)
        except OSError as exception:
            if exception.errno != errno.EEXIST:
                raise


    ###################################
    # Pipeline stats calculation helpers
    ###################################

    def _refresh_stats(self):
        """
        Loads up the stats sheet created for this pipeline run and reads
        those stats into memory
        """

        # regex identifies all possible stats files.
        #regex = self.outfolder +  "*_stats.tsv"       
        #stats_files = glob.glob(regex)
        #stats_files.insert(self.pipeline_stats_file) # last one is the current pipeline
        #for stats_file in stats_files:

        stats_file = self.pipeline_stats_file
        if os.path.isfile(self.pipeline_stats_file):
            with open(stats_file, 'r') as stat_file:
                for line in stat_file:
                    try:
                        # Someone may have put something that's not 3 columns in the stats file
                        # if so, shame on him, but we can just ignore it.
                        key, value, annotation  = line.split('\t')
                    except ValueError:
                        print("WARNING: Each row in a stats file is expected to have 3 columns")

                    if annotation.rstrip() == self.name or annotation.rstrip() == "shared":
                        self.stats_dict[key] = value.strip()


        #if os.path.isfile(self.pipeline_stats_file):

    def get_stat(self, key):
        """
        Returns a stat that was previously reported. This is necessary for reporting new stats that are
        derived from two stats, one of which may have been reported by an earlier run. For example, 
        if you first use report_result to report (number of trimmed reads), and then in a later stage
        want to report alignment rate, then this second stat (alignment rate) will require knowing the 
        first stat (number of trimmed reads); however, that may not have been calculated in the current
        pipeline run, so we must retrieve it from the stats.tsv output file. This command will retrieve
        such previously reported stats if they were not already calculated in the current pipeline run.
        :param key: key of stat to retrieve     
        """

        try:
            return self.stats_dict[key]
        except KeyError:
            self._refresh_stats()
            try:
                return self.stats_dict[key]
            except KeyError:
                print("Missing stat '{}'".format(key))
                return None


    ###################################
    # Pipeline termination functions
    ###################################

    # TODO: support checkpointing via stage, basic name, function, or filename (prohibit filepath)

    def _checkpoint(self, stage):
        """
        Decide whether to stop processing of a pipeline. This is the hook

        A pipeline can report various "checkpoints" as sort of status markers
        that designate the logical processing phase that's just been completed.
        The initiation of a pipeline can preordain one of those as a "stopping
        point" that when reached, should stop the pipeline's execution.

        :param pypiper.Stage | str stage: Pipeline processing stage/phase just completed.
        :return bool: Whether a checkpoint was created (i.e., whether it didn't
            already exist)
        :raise ValueError: If the stage is specified as an absolute filepath,
            and that path indicates a location that's not immediately within
            the main output folder, raise a ValueError.
        """

        # For null stage, short-circuit and indicate no file write.
        # This handles case in which we're timestamping prospectively and
        # previously weren't in a stage.
        if stage is None:
            return False

        try:
            is_checkpoint = stage.checkpoint
        except AttributeError:
            # Maybe we have a raw function, not a stage.
            if hasattr(stage, "__call__"):
                stage = stage.__name__
            else:
                # Maybe we have a stage name not a Stage.
                # In that case, we can proceed as-is, with downstream
                # processing handling Stage vs. stage name disambiguation.
                # Here, though, warn about inputs that appear filename/path-like.
                # We can't rely on raw text being a filepath or filename,
                # because that would ruin the ability to pass stage name rather
                # than actual stage. We can issue a warning message based on the
                # improbability of a stage name containing the '.' that would
                # be expected to characterize the extension of a file name/path.
                base, ext = os.path.splitext(stage)
                if ext and "." not in base:
                    print("WARNING: '{}' looks like it may be the name or path of "
                          "a file; for such a checkpoint, use touch_checkpoint.".
                          format(stage))
        else:
            if not is_checkpoint:
                print("Not a checkpoint: {}".format(stage))
                return False
            stage = stage.name

        print("Checkpointing: '{}'".format(stage))
        if os.path.isabs(stage):
            check_fpath = stage
        else:
            check_fpath = checkpoint_filepath(stage, pm=self)
        return self._touch_checkpoint(check_fpath)


    def _touch_checkpoint(self, check_file):
        """
        Alternative way for a pipeline to designate a checkpoint.

        :param str check_file: Name or path of file to use as checkpoint.
        :return bool: Whether a file was written (equivalent to whether the
            checkpoint file already existed).
        :raise ValueError: Raise a ValueError if the argument provided as the
            checkpoint file is an absolute path and that doesn't correspond
            to a location within the main output folder.
        """
        if os.path.isabs(check_file):
            folder, _ = os.path.split(check_file)
            # For raw string comparison, ensure that each path
            # bears the final path separator.
            other_folder = os.path.join(folder, "")
            this_folder = os.path.join(self.outfolder, "")
            if other_folder != this_folder:
                errmsg = "Path provided as checkpoint file isn't in pipeline " \
                         "output folder. '{}' is not in '{}'".format(
                        check_file, self.outfolder)
                raise ValueError(errmsg)
            fpath = check_file
        else:
            fpath = pipeline_filepath(self, filename=check_file)

        # Create/update timestamp for checkpoint, but base return value on
        # whether the action was a simple update or a novel creation.
        already_exists = os.path.isfile(fpath)
        open(fpath, 'w').close()
        action = "Updated" if already_exists else "Created"
        print("{} checkpoint file: '{}'".format(action, fpath))

        return already_exists


    def complete(self):
        """ Stop a completely finished pipeline. """
        self.stop_pipeline(status=COMPLETE_FLAG)


    def fail_pipeline(self, e, dynamic_recover=False):
        """
        If the pipeline does not complete, this function will stop the pipeline gracefully.
        It sets the status flag to failed and skips the normal success completion procedure.

        :param Exception e: Exception to raise.
        :param bool dynamic_recover: Whether to recover e.g. for job termination.
        """
        # Take care of any active running subprocess
        sys.stdout.flush()
        self._terminate_running_subprocesses()

        if dynamic_recover:
            # job was terminated, not failed due to a bad process.
            # flag this run as recoverable.
            if len(self.locks) < 1:
                # If there is no process locked, then recovery will be automatic.
                print("No locked process. Dynamic recovery will be automatic.")
            # make a copy of self.locks to iterate over since we'll be clearing them as we go
            # set a recovery flag for each lock.
            for lock_file in self.locks[:]:
                recover_file = self._recoverfile_from_lockfile(lock_file)
                print("Setting dynamic recover file: {}".format(recover_file))
                self._create_file(recover_file)
                self.locks.remove(lock_file)

        # Produce cleanup script
        self._cleanup(dry_run=True)

        # Finally, set the status to failed and close out with a timestamp
        if not self._failed:  # and not self._completed:
            self.timestamp("### Pipeline failed at: ")
            total_time = datetime.timedelta(seconds=self.time_elapsed(self.starttime))
            print("Total time: " + str(total_time))
            print("Failure reason: " + str(e))
            self._set_status_flag(FAIL_FLAG)

        raise e


    def halt(self, checkpoint=None, finished=False, raise_error=True):
        """
        Stop the pipeline before completion point.

        :param str checkpoint: Name of stage just reached or just completed.
        :param bool finished: Whether the indicated stage was just finished
            (True), or just reached (False)
        :param bool raise_error: Whether to raise an exception to truly
            halt execution.
        """
        self.stop_pipeline(PAUSE_FLAG)
        self._active = False
        if raise_error:
            raise PipelineHalt(checkpoint, finished)


    def stop_pipeline(self, status=COMPLETE_FLAG):
        """
        Terminate the pipeline.

        This is the "healthy" pipeline completion function.
        The normal pipeline completion function, to be run by the pipeline
        at the end of the script. It sets status flag to completed and records 
        some time and memory statistics to the log file.
        """
        self._set_status_flag(status)
        self._cleanup()
        self.report_result("Time", str(datetime.timedelta(seconds=self.time_elapsed(self.starttime))))
        self.report_result("Success", time.strftime("%m-%d-%H:%M:%S"))
        print("\n##### [Epilogue:]")
        print("* " + "Total elapsed time".rjust(20) + ":  "
              + str(datetime.timedelta(seconds=self.time_elapsed(self.starttime))))
        # print("Peak memory used: " + str(memory_usage()["peak"]) + "kb")
        print("* " + "Peak memory used".rjust(20) + ":  " + str(round(self.peak_memory, 2)) + " GB")
        if self.halted:
            return
        self.timestamp("* Pipeline completed at: ".rjust(20))


    def _signal_term_handler(self, signal, frame):
        """
        TERM signal handler function: this function is run if the process receives a termination signal (TERM).
        This may be invoked, for example, by SLURM if the job exceeds its memory or time limits.
        It will simply record a message in the log file, stating that the process was terminated, and then
        gracefully fail the pipeline. This is necessary to 1. set the status flag and 2. provide a meaningful
        error message in the tee'd output; if you do not handle this, then the tee process will be terminated
        before the TERM error message, leading to a confusing log file.
        """
        signal_type = "SIGTERM"
        self._generic_signal_handler(signal_type)
        
    def _generic_signal_handler(self, signal_type):
        """
        Function for handling both SIGTERM and SIGINT
        """
        print("</pre>")
        message = "Got " + signal_type + ". Failing gracefully..."
        self.timestamp(message)
        self.fail_pipeline(KeyboardInterrupt(signal_type), dynamic_recover=True)
        sys.exit(1)

        # I used to write to the logfile directly, because the interrupts
        # would first destroy the tee subprocess, so anything printed
        # after an interrupt would only go to screen and not get put in
        # the log, which is bad for cluster processing. But I later
        # figured out how to sequester the kill signals so they didn't get
        # passed directly to the tee subprocess, so I could handle that on
        # my own; hence, now I believe I no longer need to do this. I'm
        # leaving this code here as a relic in case something comes up.
        #with open(self.pipeline_log_file, "a") as myfile:
        #   myfile.write(message + "\n")

    def _signal_int_handler(self, signal, frame):
        """
        For catching interrupt (Ctrl +C) signals. Fails gracefully.
        """
        signal_type = "SIGINT"
        self._generic_signal_handler(signal_type)


    def _exit_handler(self):
        """
        This function I register with atexit to run whenever the script is completing.
        A catch-all for uncaught exceptions, setting status flag file to failed.
        """

        # TODO: consider handling sys.stderr/sys.stdout exceptions related to
        # TODO (cont.): order of interpreter vs. subprocess shutdown signal receipt.
        # TODO (cont.): see https://bugs.python.org/issue11380


        # Make the cleanup file executable if it exists
        if os.path.isfile(self.cleanup_file):
            # Make the cleanup file self destruct.
            with open(self.cleanup_file, "a") as myfile:
                myfile.write("rm " + self.cleanup_file + "\n")
            os.chmod(self.cleanup_file, 0o755)

        # If the pipeline hasn't completed successfully, or already been marked
        # as failed, then mark it as failed now.

        if not self._has_exit_status:
            print("Pipeline status: {}".format(self.status))
            self.fail_pipeline(Exception("Pipeline failure. See details above."))

        if self.tee:
            self.tee.kill()            

    def _terminate_running_subprocesses(self):

        # make a copy of the list to iterate over since we'll be removing items
        for pid in self.procs.copy():
            proc_dict = self.procs[pid]

            # Close the preformat tag that we opened when the process was spawned.
            # record profile of any running processes before killing
            elapsed_time = time.time() - self.procs[pid]["start_time"]
            process_peak_mem = self._memory_usage(pid, container=proc_dict["container"])/1e6
            self._report_profile(self.procs[pid]["proc_name"], None, elapsed_time, process_peak_mem, pid,
                                 self.procs[pid]["args_hash"], self.procs[pid]["local_proc_id"])
            self._kill_child_process(pid, proc_dict["proc_name"])
            del self.procs[pid]


    def _kill_child_process(self, child_pid, proc_name=None):
        """
        Pypiper spawns subprocesses. We need to kill them to exit gracefully,
        in the event of a pipeline termination or interrupt signal.
        By default, child processes are not automatically killed when python
        terminates, so Pypiper must clean these up manually.
        Given a process ID, this function just kills it.

        :param int child_pid: Child process id.
        """

        # When we kill process, it turns into a zombie, and we have to reap it.
        # So we can't just kill it and then let it go; we call wait

        def pskill(proc_pid, sig=signal.SIGINT):
            parent_process = psutil.Process(proc_pid)
            for child_proc in parent_process.children(recursive=True):
                child_proc.send_signal(sig)
            parent_process.send_signal(sig)


        if child_pid is None:
            return

        if proc_name:
            proc_string = " ({proc_name})".format(proc_name=proc_name)

        # First a gentle kill            
        sys.stdout.flush()
        still_running = self._attend_process(psutil.Process(child_pid), 0)
        sleeptime = .25
        time_waiting = 0

        while still_running and time_waiting < 3:
            try:
                if time_waiting > 2:
                    pskill(child_pid, signal.SIGKILL)
                    # print("pskill("+str(child_pid)+", signal.SIGKILL)")
                elif time_waiting > 1:
                    pskill(child_pid, signal.SIGTERM)
                    # print("pskill("+str(child_pid)+", signal.SIGTERM)")
                else:
                    pskill(child_pid, signal.SIGINT)
                    # print("pskill("+str(child_pid)+", signal.SIGINT)")

            except OSError:
                # This would happen if the child process ended between the check
                # and the next kill step
                still_running = False
                time_waiting = time_waiting + sleeptime

            # Now see if it's still running
            time_waiting = time_waiting + sleeptime
            if not self._attend_process(psutil.Process(child_pid), sleeptime):
                still_running = False


        if still_running:
            # still running!?
            print("Child process {child_pid}{proc_string} never responded"
                "I just can't take it anymore. I don't know what to do...".format(child_pid=child_pid,
                    proc_string=proc_string))
        else:
            if time_waiting > 0:
                note = "terminated after {time} sec".format(time=int(time_waiting))
            else:
                note = "was already terminated"

            msg = "Child process {child_pid}{proc_string} {note}.".format(
                child_pid=child_pid, proc_string=proc_string, note=note)
            print(msg)


    def _atexit_register(self, *args):
        """ Convenience alias to register exit functions without having to import atexit in the pipeline. """
        atexit.register(*args)


    def get_container(self, image, mounts):
        # image is something like "nsheff/refgenie"
        if type(mounts) == str:
            mounts = [mounts]
        cmd = "docker run -itd"
        for mnt in mounts:
            absmnt = os.path.abspath(mnt)
            cmd += " -v " + absmnt + ":" + absmnt
        cmd += " " + image
        container = self.checkprint(cmd).rstrip()
        self.container = container
        print("Using docker container: " + container)
        self._atexit_register(self.remove_container, container)


    def remove_container(self, container):
        print("Removing docker container. . .")
        cmd = "docker rm -f " + container
        self.callprint(cmd)


    def clean_add(self, regex, conditional=False, manual=False):
        """
        Add files (or regexs) to a cleanup list, to delete when this pipeline completes successfully.
        When making a call with run that produces intermediate files that should be
        deleted after the pipeline completes, you flag these files for deletion with this command.
        Files added with clean_add will only be deleted upon success of the pipeline.

        :param str regex:  A unix-style regular expression that matches files to delete
            (can also be a file name).
        :param bool conditional: True means the files will only be deleted if no other
            pipelines are currently running; otherwise they are added to a manual cleanup script
            called {pipeline_name}_cleanup.sh
        :param bool manual: True means the files will just be added to a manual cleanup script.
        """

        # TODO: print this message (and several below) in debug
        # print("Adding regex to cleanup: {}".format(regex))
        if self.dirty:
            # Override the user-provided option and force manual cleanup.
            manual = True

        if not self.clean_initialized:
            # Make cleanup files relative to the cleanup script in case the result folder moves.
            with open(self.cleanup_file, "a") as myfile:
                clean_init = 'DIR="$(cd -P -- "$(dirname -- "$0")" && pwd -P)"'
                myfile.write(clean_init + "\n")
                myfile.write("cd ${DIR}\n")
                self.clean_initialized = True

        if manual:
            filenames = glob.glob(regex)
            if not filenames:
                print("No files match cleanup pattern: {}".format(regex))
            for filename in filenames:
                try:
                    with open(self.cleanup_file, "a") as myfile:
                        if os.path.isabs(filename):
                            relative_filename = os.path.relpath(filename, self.outfolder)
                            absolute_filename = filename
                        else:
                            relative_filename = os.path.relpath(filename, self.outfolder)
                            absolute_filename = os.path.abspath(os.path.join(self.outfolder, relative_filename))
                        if os.path.isfile(absolute_filename):
                            # print("Adding file to cleanup: {}".format(filename))
                            myfile.write("rm " + relative_filename + "\n")
                        elif os.path.isdir(absolute_filename):
                            # print("Adding directory to cleanup: {}".format(filename))
                            # first, add all filenames in the directory
                            myfile.write("rm " + relative_filename + "/*\n")
                            # and the directory itself
                            myfile.write("rmdir " + relative_filename + "\n")
<<<<<<< HEAD
                        else:
                            print("File not added to cleanup: {}".format(relative_filename))
            except Exception as e:
                # TODO: print this message in debug
                print("Could not add {} to cleanup".format(regex))
                print(e)
                pass
=======
                except Exception as e:
                    print("Error in clean_add on path {}: {}".format(filename, str(e)))
>>>>>>> 3335c8bb
        elif conditional:
            self.cleanup_list_conditional.append(regex)
        else:
            self.cleanup_list.append(regex)
            # TODO: what's the "absolute" list?
            # Remove it from the conditional list if added to the absolute list
            while regex in self.cleanup_list_conditional:
                self.cleanup_list_conditional.remove(regex)

    def _cleanup(self, dry_run=False):
        """
        Cleans up (removes) intermediate files.

        You can register intermediate files, which will be deleted automatically
        when the pipeline completes. This function deletes them,
        either absolutely or conditionally. It is run automatically when the
        pipeline succeeds, so you shouldn't need to call it from a pipeline.

        :param bool dry_run: Set to True if you want to build a cleanup
            script, but not actually delete the files.
        """

        print("Starting cleanup: {} files; {} conditional files for cleanup".format(
            len(self.cleanup_list),
            len(self.cleanup_list_conditional)))

        if dry_run:
            # Move all unconditional cleans into the conditional list
            if len(self.cleanup_list) > 0:
                combined_list = self.cleanup_list_conditional + self.cleanup_list
                self.cleanup_list_conditional = combined_list
                self.cleanup_list = []

        if len(self.cleanup_list) > 0:
            print("\nCleaning up flagged intermediate files. . .")
            for expr in self.cleanup_list:
                print("\nRemoving glob: " + expr)
                try:
                    # Expand regular expression
                    files = glob.glob(expr)
                    # Remove entry from cleanup list
                    while files in self.cleanup_list:
                        self.cleanup_list.remove(files)
                    # and delete the files
                    for file in files:
                        if os.path.isfile(file):
                            print("`rm " + file + "`")
                            os.remove(os.path.join(file))
                        elif os.path.isdir(file):
                            print("`rmdir " + file + "`")
                            os.rmdir(os.path.join(file))
                except:
                    pass

        if len(self.cleanup_list_conditional) > 0:
            run_flag = flag_name(RUN_FLAG)
            flag_files = [fn for fn in glob.glob(self.outfolder + flag_name("*"))
                          if COMPLETE_FLAG not in os.path.basename(fn)
                          and not "{}_{}".format(self.name, run_flag) == os.path.basename(fn)]
            if len(flag_files) == 0 and not dry_run:
                print("\nCleaning up conditional list. . .")
                for expr in self.cleanup_list_conditional:
                    print("\nRemoving glob: " + expr)
                    try:
                        files = glob.glob(expr)
                        while files in self.cleanup_list_conditional:
                            self.cleanup_list_conditional.remove(files)
                        for file in files:
                            if os.path.isfile(file):
                                print("`rm " + file + "`")
                                os.remove(os.path.join(file))
                            elif os.path.isdir(file):
                                print("`rmdir " + file + "`")
                                os.rmdir(os.path.join(file))
                    except:
                        pass
            else:
                print("\nConditional flag found: " + str([os.path.basename(i) for i in flag_files]))
                print("\nThese conditional files were left in place:\n\n- " +
                      "\n- ".join(self.cleanup_list_conditional))
                # Produce a cleanup script.
                no_cleanup_script = []
                for cleandir in self.cleanup_list_conditional:
                    try:
                        items_to_clean = glob.glob(cleandir)
                        for clean_item in items_to_clean:
                            with open(self.cleanup_file, "a") as clean_script:
                                if os.path.isfile(clean_item):
                                    clean_script.write("rm " + clean_item + "\n")
                                elif os.path.isdir(clean_item):
                                    clean_script.write("rmdir " + clean_item + "\n")
                    except Exception as e:
                        no_cleanup_script.append(cleandir)
                if no_cleanup_script: 
                    print('\n\nCould not produce cleanup script for item(s):\n\n- ' + '\n- '.join(no_cleanup_script))

    def _memory_usage(self, pid='self', category="hwm", container=None):
        """
        Memory usage of the process in kilobytes.

        :param str pid: Process ID of process to check
        :param str category: Memory type to check. 'hwm' for high water mark.
        """
        if container:
            # TODO: Put some debug output here with switch to Logger
            # since this is relatively untested.
            cmd = "docker stats " + container + " --format '{{.MemUsage}}' --no-stream"
            mem_use_str = subprocess.check_output(cmd, shell=True).decode()

            mem_num = re.findall('[\d\.]+', mem_use_str.split("/")[0])[0]
            mem_scale = re.findall('[A-Za-z]+', mem_use_str.split("/")[0])[0]

            mem_num = float(mem_num)
            if mem_scale == "GiB":
                return mem_num * 1e6
            elif mem_scale == "MiB":
                return mem_num * 1e3
            elif mem_scale == "KiB":
                return mem_num
            else:
                # What type is this?
                return 0

        # Thanks Martin Geisler:
        status = None
        result = {'peak': 0, 'rss': 0, 'hwm': 0}
        
        try:
            # This will only work on systems with a /proc file system
            # (like Linux).
            # status = open('/proc/self/status')
            proc_spot = '/proc/%s/status' % pid
            status = open(proc_spot)
            for line in status:
                parts = line.split()
                key = parts[0][2:-1].lower()
                if key in result:
                    result[key] = int(parts[1])
        except:
            return 0

        finally:
            if status is not None:
                status.close()
        # print(result[category])
        return result[category]

    def _triage_error(self, e, nofail):
        """ Print a message and decide what to do about an error.  """
        if not nofail:
            self.fail_pipeline(e)
        elif self._failed:
            print("This is a nofail process, but the pipeline was terminated for other reasons, so we fail.")
            raise e
        else:
            print(e)
            print("ERROR: Subprocess returned nonzero result, but pipeline is continuing because nofail=True")
        # TODO: return nonzero, or something. . .?<|MERGE_RESOLUTION|>--- conflicted
+++ resolved
@@ -1872,18 +1872,10 @@
                             myfile.write("rm " + relative_filename + "/*\n")
                             # and the directory itself
                             myfile.write("rmdir " + relative_filename + "\n")
-<<<<<<< HEAD
                         else:
                             print("File not added to cleanup: {}".format(relative_filename))
-            except Exception as e:
-                # TODO: print this message in debug
-                print("Could not add {} to cleanup".format(regex))
-                print(e)
-                pass
-=======
                 except Exception as e:
                     print("Error in clean_add on path {}: {}".format(filename, str(e)))
->>>>>>> 3335c8bb
         elif conditional:
             self.cleanup_list_conditional.append(regex)
         else:
