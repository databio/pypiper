--- conflicted
+++ resolved
@@ -1,18 +1,14 @@
 # Changelog
 
-
-<<<<<<< HEAD
-## [0.12.2] -- unreleased
+## [0.13.0] -- unreleased
 ### Added
 
 - [pipestat](http://pipestat.databio.org/en/latest/) support 
-=======
+
 ## [0.12.2] -- 2021-12-20
 
 ### Fixed
 - Removed use2to3 for compatibility with setuptools 58
-
->>>>>>> 8f9993ab
 
 ## [0.12.1] -- 2019-08-29
 
